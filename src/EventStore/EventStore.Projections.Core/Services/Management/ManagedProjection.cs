--- conflicted
+++ resolved
@@ -81,13 +81,8 @@
         private PersistedState _persistedState = new PersistedState();
 
         private string _faultedReason;
-<<<<<<< HEAD
         private Action _onStopped;
-        private Dictionary<string, List<IEnvelope>> _stateRequests;
         private List<IEnvelope> _debugStateRequests;
-=======
-        private Action _stopCompleted;
->>>>>>> 840b7e7f
         private ProjectionStatistics _lastReceivedStatistics;
         private Action _onPrepared;
         private Action _onStarted;
@@ -199,8 +194,6 @@
             }
             else
             {
-                //TODO: report right state here
-                _stateRequests.Clear();
                 message.Envelope.ReplyWith(
                     new ProjectionManagementMessage.ProjectionState(message.Name, "*** UNKNOWN ***"));
             }
@@ -292,12 +285,12 @@
 
         public void Handle(CoreProjectionManagementMessage.StateReport message)
         {
-<<<<<<< HEAD
-            var partitionRequests = _stateRequests[message.Partition];
-            _stateRequests.Remove(message.Partition);
-
-            foreach (var request in partitionRequests)
-                request.ReplyWith(new ProjectionManagementMessage.ProjectionState(_name, message.State, message.Exception));
+            _getStateDispatcher.Handle(message);
+        }
+
+        public void Handle(CoreProjectionManagementMessage.StatisticsReport message)
+        {
+            _lastReceivedStatistics = message.Statistics;
         }
 
         public void Handle(CoreProjectionManagementMessage.DebugState message)
@@ -306,14 +299,6 @@
             _debugStateRequests = null;
             foreach (var request in debugStateRequests)
                 request.ReplyWith(new ProjectionManagementMessage.ProjectionDebugState(_name, message.Events));
-=======
-            _getStateDispatcher.Handle(message);
->>>>>>> 840b7e7f
-        }
-
-        public void Handle(CoreProjectionManagementMessage.StatisticsReport message)
-        {
-            _lastReceivedStatistics = message.Statistics;
         }
 
         public void InitializeNew(ProjectionManagementMessage.Post message, Action completed)
