--- conflicted
+++ resolved
@@ -79,12 +79,8 @@
 
         private string GetPartitionResultStreamName(string partitionName)
         {
-<<<<<<< HEAD
-            return String.Format(_partitionResultStreamNamePattern, partitionName);
-=======
             return
-                String.Format(GetPartitionResultStreamNamePattern(), partitonName);
->>>>>>> bdc28016
+                String.Format(GetPartitionResultStreamNamePattern(), partitionName);
         }
 
         public string GetResultStreamName()
