--- conflicted
+++ resolved
@@ -54,35 +54,30 @@
 
             _httpMultiHandler = new MultiQueuedHandler(
                 httpQueueCount,
-                queueNum => new QueuedHandler(new NarrowingHandler<Message, HttpMessage.HttpSend>(new HttpSendSubservice()),
-                                              string.Format("Outgoing HTTP #{0}", queueNum + 1),
-                                              watchSlowMsg: true,
-                                              slowMsgThreshold: TimeSpan.FromMilliseconds(50)),
+                queueNum => 
+                {
+                    var subservice = new HttpSendSubservice();
+
+                    //TODO: make it faster? can we have just dictionary map inmemory bus?
+                    var bus = new InMemoryBus(string.Format("Outgoing HTTP #{0} Bus", queueNum + 1), watchSlowMsg: false);
+                    bus.Subscribe<HttpMessage.HttpSend>(subservice);
+                    bus.Subscribe<HttpMessage.HttpSendPart>(subservice);
+                    bus.Subscribe<HttpMessage.HttpBeginSend>(subservice);
+                    bus.Subscribe<HttpMessage.HttpEndSend>(subservice);
+
+                    return new QueuedHandler(new NarrowingHandler<Message, HttpMessage.HttpSend>(new HttpSendSubservice()),
+                                             string.Format("Outgoing HTTP #{0}", queueNum + 1),
+                                             watchSlowMsg: true,
+                                             slowMsgThreshold: TimeSpan.FromMilliseconds(50));
+                },
                 msg =>
                 {
                     //NOTE: subsequent messages to the same entity must be handled in order
                     return ((HttpMessage.HttpSendMessage) msg).HttpEntityManager.GetHashCode();
                 });
 
-<<<<<<< HEAD
             _tcpMultiHandler.Start();
             _httpMultiHandler.Start();
-=======
-            _httpQueues = new QueuedHandler[_httpQueueCount];
-            for (int i = 0; i < _httpQueueCount; ++i)
-            {
-                var bus = new InMemoryBus("http");
-                _httpQueues[i] = new QueuedHandler(bus, "http", true, 50);
-
-                var subservice = new HttpSendSubservice();
-                //TODO: make it faster? can we have just dictionary map inmemory bus?
-                bus.Subscribe<HttpMessage.HttpSend>(subservice);
-                bus.Subscribe<HttpMessage.HttpSendPart>(subservice);
-                bus.Subscribe<HttpMessage.HttpBeginSend>(subservice);
-                bus.Subscribe<HttpMessage.HttpEndSend>(subservice);
-                _httpQueues[i].Start();
-            }
->>>>>>> 46ee5123
         }
 
         public void Publish(Message message)
@@ -109,11 +104,10 @@
             }
         }
 
-        private class HttpSendSubservice: 
-                                      IHandle<HttpMessage.HttpSend>,
-                                      IHandle<HttpMessage.HttpBeginSend>,
-                                      IHandle<HttpMessage.HttpSendPart>,
-                                      IHandle<HttpMessage.HttpEndSend>
+        private class HttpSendSubservice: IHandle<HttpMessage.HttpSend>,
+                                          IHandle<HttpMessage.HttpBeginSend>,
+                                          IHandle<HttpMessage.HttpSendPart>,
+                                          IHandle<HttpMessage.HttpEndSend>
         {
             public void Handle(HttpMessage.HttpSend message)
             {
