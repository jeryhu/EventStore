--- conflicted
+++ resolved
@@ -201,10 +201,6 @@
                     if (richEntry.IsJson)
                     {
                         if (embedContent >= EmbedLevel.PrettyBody)
-<<<<<<< HEAD
-                            richEntry.Data = FormatJson(Encoding.UTF8.GetString(evnt.Data));
-=======
-                        {
                             try
                             {
                                 richEntry.Data = Encoding.UTF8.GetString(evnt.Data);
@@ -215,8 +211,6 @@
                             {
                                 // ignore - we tried
                             }
-                        }
->>>>>>> d1e61c16
                         else 
                             richEntry.Data = Encoding.UTF8.GetString(evnt.Data);
                     }
