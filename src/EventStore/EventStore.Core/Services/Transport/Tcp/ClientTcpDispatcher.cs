﻿// Copyright (c) 2012, Event Store LLP
// All rights reserved.
// 
// Redistribution and use in source and binary forms, with or without
// modification, are permitted provided that the following conditions are
// met:
// 
// Redistributions of source code must retain the above copyright notice,
// this list of conditions and the following disclaimer.
// Redistributions in binary form must reproduce the above copyright
// notice, this list of conditions and the following disclaimer in the
// documentation and/or other materials provided with the distribution.
// Neither the name of the Event Store LLP nor the names of its
// contributors may be used to endorse or promote products derived from
// this software without specific prior written permission
// THIS SOFTWARE IS PROVIDED BY THE COPYRIGHT HOLDERS AND CONTRIBUTORS
// "AS IS" AND ANY EXPRESS OR IMPLIED WARRANTIES, INCLUDING, BUT NOT
// LIMITED TO, THE IMPLIED WARRANTIES OF MERCHANTABILITY AND FITNESS FOR
// A PARTICULAR PURPOSE ARE DISCLAIMED. IN NO EVENT SHALL THE COPYRIGHT
// HOLDER OR CONTRIBUTORS BE LIABLE FOR ANY DIRECT, INDIRECT, INCIDENTAL,
// SPECIAL, EXEMPLARY, OR CONSEQUENTIAL DAMAGES (INCLUDING, BUT NOT
// LIMITED TO, PROCUREMENT OF SUBSTITUTE GOODS OR SERVICES; LOSS OF USE,
// DATA, OR PROFITS; OR BUSINESS INTERRUPTION) HOWEVER CAUSED AND ON ANY
// THEORY OF LIABILITY, WHETHER IN CONTRACT, STRICT LIABILITY, OR TORT
// (INCLUDING NEGLIGENCE OR OTHERWISE) ARISING IN ANY WAY OUT OF THE USE
// OF THIS SOFTWARE, EVEN IF ADVISED OF THE POSSIBILITY OF SUCH DAMAGE.
// 
using System;
using System.Linq;
using EventStore.Core.Data;
using EventStore.Core.Messages;
using EventStore.Core.Messaging;

namespace EventStore.Core.Services.Transport.Tcp
{
    public class ClientTcpDispatcher : TcpDispatcher
    {
        public ClientTcpDispatcher()
        {
            AddUnwrapper(TcpCommand.Ping, UnwrapPing);
            AddWrapper<TcpMessage.PongMessage>(WrapPong);

            AddUnwrapper(TcpCommand.CreateStream, UnwrapCreateStream);
            AddWrapper<ClientMessage.CreateStream>(WrapCreateStream);
            AddUnwrapper(TcpCommand.CreateStreamCompleted, UnwrapCreateStreamCompleted);
            AddWrapper<ClientMessage.CreateStreamCompleted>(WrapCreateStreamCompleted);

            AddUnwrapper(TcpCommand.WriteEvents, UnwrapWriteEvents);
            AddWrapper<ClientMessage.WriteEvents>(WrapWriteEvents);
            AddUnwrapper(TcpCommand.WriteEventsCompleted, UnwrapWriteEventCompleted);
            AddWrapper<ClientMessage.WriteEventsCompleted>(WrapWriteEventsCompleted);

            AddUnwrapper(TcpCommand.TransactionStart, UnwrapTransactionStart);
            AddWrapper<ClientMessage.TransactionStart>(WrapTransactionStart);
            AddUnwrapper(TcpCommand.TransactionStartCompleted, UnwrapTransactionStartCompleted);
            AddWrapper<ClientMessage.TransactionStartCompleted>(WrapTransactionStartCompleted);

            AddUnwrapper(TcpCommand.TransactionWrite, UnwrapTransactionWrite);
            AddWrapper<ClientMessage.TransactionWrite>(WrapTransactionWrite);
            AddUnwrapper(TcpCommand.TransactionWriteCompleted, UnwrapTransactionWriteCompleted);
            AddWrapper<ClientMessage.TransactionWriteCompleted>(WrapTransactionWriteCompleted);

            AddUnwrapper(TcpCommand.TransactionCommit, UnwrapTransactionCommit);
            AddWrapper<ClientMessage.TransactionCommit>(WrapTransactionCommit);
            AddUnwrapper(TcpCommand.TransactionCommitCompleted, UnwrapTransactionCommitCompleted);
            AddWrapper<ClientMessage.TransactionCommitCompleted>(WrapTransactionCommitCompleted);

            AddUnwrapper(TcpCommand.DeleteStream, UnwrapDeleteStream);
            AddWrapper<ClientMessage.DeleteStream>(WrapDeleteStream);
            AddUnwrapper(TcpCommand.DeleteStreamCompleted, UnwrapDeleteStreamCompleted);
            AddWrapper<ClientMessage.DeleteStreamCompleted>(WrapDeleteStreamCompleted);

            AddUnwrapper(TcpCommand.ReadEvent, UnwrapReadEvents);
            AddWrapper<ClientMessage.ReadEventCompleted>(WrapReadEventsCompleted);

            AddUnwrapper(TcpCommand.ReadStreamEventsForward, UnwrapReadStreamEventsForward);
            AddWrapper<ClientMessage.ReadStreamEventsForwardCompleted>(WrapReadStreamEventsForwardCompleted);
            AddUnwrapper(TcpCommand.ReadStreamEventsBackward, UnwrapReadStreamEventsBackward);
            AddWrapper<ClientMessage.ReadStreamEventsBackwardCompleted>(WrapReadStreamEventsBackwardCompleted);

            AddUnwrapper(TcpCommand.ReadAllEventsForward, UnwrapReadAllEventsForward);
            AddWrapper<ClientMessage.ReadAllEventsForwardCompleted>(WrapReadAllEventsForwardCompleted);
            AddUnwrapper(TcpCommand.ReadAllEventsBackward, UnwrapReadAllEventsBackward);
            AddWrapper<ClientMessage.ReadAllEventsBackwardCompleted>(WrapReadAllEventsBackwardCompleted);

            AddUnwrapper(TcpCommand.SubscribeToStream, UnwrapSubscribeToStream);
            AddUnwrapper(TcpCommand.UnsubscribeFromStream, UnwrapUnsubscribeFromStream);

            AddUnwrapper(TcpCommand.SubscribeToAllStreams, UnwrapSubscribeToAllStreams);
            AddUnwrapper(TcpCommand.UnsubscribeFromAllStreams, UnwrapUnsubscribeFromAllStreams);

            AddWrapper<ClientMessage.StreamEventAppeared>(WrapStreamEventAppeared);
            AddWrapper<ClientMessage.SubscriptionDropped>(WrapSubscriptionDropped);
            AddWrapper<ClientMessage.SubscriptionToAllDropped>(WrapSubscriptionToAllDropped);

            AddUnwrapper(TcpCommand.ScavengeDatabase, UnwrapScavengeDatabase);
        }

        private static Message UnwrapPing(TcpPackage package, IEnvelope envelope)
        {
            var data = new byte[package.Data.Count];
            Buffer.BlockCopy(package.Data.Array, package.Data.Offset, data, 0, package.Data.Count);
            envelope.ReplyWith(new TcpMessage.PongMessage(package.CorrelationId, data));
            return null;
        }

        private static TcpPackage WrapPong(TcpMessage.PongMessage message)
        {
            return new TcpPackage(TcpCommand.Pong, message.CorrelationId, message.Payload);
        }

        private static ClientMessage.CreateStream UnwrapCreateStream(TcpPackage package, IEnvelope envelope)
        {
            var dto = package.Data.Deserialize<ClientMessageDto.CreateStream>();
<<<<<<< HEAD
            if (dto == null)
                return null;

            return new ClientMessage.CreateStream(new Guid(dto.CorrelationId),
                                                  envelope,
                                                  dto.EventStreamId,
                                                  dto.Metadata);
=======
            return new ClientMessage.CreateStream(package.CorrelationId, envelope, dto.EventStreamId, dto.Metadata);
>>>>>>> 172c8624
        }

        private static TcpPackage WrapCreateStream(ClientMessage.CreateStream msg)
        {
            var dto = new ClientMessageDto.CreateStream(msg.EventStreamId, msg.Metadata);
            return new TcpPackage(TcpCommand.CreateStream, msg.CorrelationId, dto.Serialize());
        }

        private static ClientMessage.CreateStreamCompleted UnwrapCreateStreamCompleted(TcpPackage package, IEnvelope envelope)
        {
            var dto = package.Data.Deserialize<ClientMessageDto.CreateStreamCompleted>();
<<<<<<< HEAD
            if (dto == null)
                return null;

            return new ClientMessage.CreateStreamCompleted(new Guid(dto.CorrelationId),
                                                           dto.EventStreamId,
                                                           (OperationErrorCode) dto.ErrorCode,
                                                           dto.Error);
=======
            return new ClientMessage.CreateStreamCompleted(package.CorrelationId, dto.EventStreamId, (OperationErrorCode)dto.ErrorCode, dto.Error);
>>>>>>> 172c8624
        }

        private static TcpPackage WrapCreateStreamCompleted(ClientMessage.CreateStreamCompleted msg)
        {
            var dto = new ClientMessageDto.CreateStreamCompleted(msg.EventStreamId, msg.ErrorCode, msg.Error);
            return new TcpPackage(TcpCommand.CreateStreamCompleted, msg.CorrelationId, dto.Serialize());
        }

        private static ClientMessage.WriteEvents UnwrapWriteEvents(TcpPackage package, IEnvelope envelope)
        {
            var dto = package.Data.Deserialize<ClientMessageDto.WriteEvents>();
<<<<<<< HEAD
            if (dto == null)
                return null;

            return new ClientMessage.WriteEvents(new Guid(dto.CorrelationId),
                                                 envelope,
                                                 dto.EventStreamId,
                                                 dto.ExpectedVersion,
                                                 dto.Events.Select(
                                                     x => new Event(new Guid(x.EventId), x.EventType, false, x.Data, x.Metadata)).ToArray());
=======
            return new ClientMessage.WriteEvents(
                    package.CorrelationId,
                    envelope,
                    dto.EventStreamId,
                    dto.ExpectedVersion,
                    dto.Events.Select(x => new Event(new Guid(x.EventId), x.EventType, false,  x.Data, x.Metadata)).ToArray());
>>>>>>> 172c8624
        }

        private static TcpPackage WrapWriteEvents(ClientMessage.WriteEvents msg)
        {
            var dto = new ClientMessageDto.WriteEvents(
                msg.EventStreamId,
                msg.ExpectedVersion,
                msg.Events.Select(x => new ClientMessageDto.Event(x.EventId, x.EventType, x.Data, x.Metadata)).ToArray());
            return new TcpPackage(TcpCommand.WriteEvents, msg.CorrelationId, dto.Serialize());
        }

        private static ClientMessage.WriteEventsCompleted UnwrapWriteEventCompleted(TcpPackage package, IEnvelope envelope)
        {
            var dto = package.Data.Deserialize<ClientMessageDto.WriteEventsCompleted>();
            if (dto == null)
                return null;

            if (dto.ErrorCode == (int)OperationErrorCode.Success)
                return new ClientMessage.WriteEventsCompleted(package.CorrelationId, dto.EventStreamId, dto.EventNumber);

            return new ClientMessage.WriteEventsCompleted(package.CorrelationId,
                                                          dto.EventStreamId,
                                                          (OperationErrorCode) dto.ErrorCode,
                                                          dto.Error);
        }

        private static TcpPackage WrapWriteEventsCompleted(ClientMessage.WriteEventsCompleted msg)
        {
            var dto = new ClientMessageDto.WriteEventsCompleted(msg.EventStreamId,
                                                                msg.ErrorCode,
                                                                msg.Error,
                                                                msg.EventNumber);
            return new TcpPackage(TcpCommand.WriteEventsCompleted, msg.CorrelationId, dto.Serialize());
        }

        private static ClientMessage.TransactionStart UnwrapTransactionStart(TcpPackage package, IEnvelope envelope)
        {
            var dto = package.Data.Deserialize<ClientMessageDto.TransactionStart>();
<<<<<<< HEAD
            if (dto == null)
                return null;

            return new ClientMessage.TransactionStart(new Guid(dto.CorrelationId), envelope, dto.EventStreamId, dto.ExpectedVersion);
=======
            return new ClientMessage.TransactionStart(package.CorrelationId, envelope, dto.EventStreamId, dto.ExpectedVersion);
>>>>>>> 172c8624
        }

        private static TcpPackage WrapTransactionStart(ClientMessage.TransactionStart msg)
        {
            var dto = new ClientMessageDto.TransactionStart(msg.EventStreamId, msg.ExpectedVersion);
            return new TcpPackage(TcpCommand.TransactionStart, msg.CorrelationId, dto.Serialize());
        }

        private static ClientMessage.TransactionStartCompleted UnwrapTransactionStartCompleted(TcpPackage package, IEnvelope envelope)
        {
            var dto = package.Data.Deserialize<ClientMessageDto.TransactionStartCompleted>();
<<<<<<< HEAD
            if (dto == null)
                return null;

            return new ClientMessage.TransactionStartCompleted(new Guid(dto.CorrelationId),
=======
            return new ClientMessage.TransactionStartCompleted(package.CorrelationId,
>>>>>>> 172c8624
                                                               dto.TransactionId,
                                                               dto.EventStreamId,
                                                               (OperationErrorCode) dto.ErrorCode,
                                                               dto.Error);
        }

        private static TcpPackage WrapTransactionStartCompleted(ClientMessage.TransactionStartCompleted msg)
        {
            var dto = new ClientMessageDto.TransactionStartCompleted(msg.TransactionId, msg.EventStreamId, msg.ErrorCode, msg.Error);
            return new TcpPackage(TcpCommand.TransactionStartCompleted, msg.CorrelationId, dto.Serialize());
        }

        private static ClientMessage.TransactionWrite UnwrapTransactionWrite(TcpPackage package, IEnvelope envelope)
        {
            var dto = package.Data.Deserialize<ClientMessageDto.TransactionWrite>();
            if (dto == null)
                return null;

            return new ClientMessage.TransactionWrite(
                package.CorrelationId,
                envelope,
                dto.TransactionId,
                dto.EventStreamId,
                dto.Events.Select(x => new Event(new Guid(x.EventId), x.EventType, false,  x.Data, x.Metadata)).ToArray());
        }

        private static TcpPackage WrapTransactionWrite(ClientMessage.TransactionWrite msg)
        {
            var dto = new ClientMessageDto.TransactionWrite(msg.TransactionId,
                    msg.EventStreamId,
                    msg.Events.Select(x => new ClientMessageDto.Event(x.EventId, x.EventType, x.Data, x.Metadata)).ToArray());
            return new TcpPackage(TcpCommand.TransactionWrite, msg.CorrelationId, dto.Serialize());
        }

        private static ClientMessage.TransactionWriteCompleted UnwrapTransactionWriteCompleted(TcpPackage package, IEnvelope envelope)
        {
            var dto = package.Data.Deserialize<ClientMessageDto.TransactionWriteCompleted>();
<<<<<<< HEAD
            if (dto == null)
                return null;

            return new ClientMessage.TransactionWriteCompleted(new Guid(dto.CorrelationId), dto.TransactionId, dto.EventStreamId, (OperationErrorCode)dto.ErrorCode, dto.Error);
=======
            return new ClientMessage.TransactionWriteCompleted(package.CorrelationId, dto.TransactionId, dto.EventStreamId, (OperationErrorCode)dto.ErrorCode, dto.Error);
>>>>>>> 172c8624
        }

        private static TcpPackage WrapTransactionWriteCompleted(ClientMessage.TransactionWriteCompleted msg)
        {
            var dto = new ClientMessageDto.TransactionWriteCompleted(msg.TransactionId, msg.EventStreamId, msg.ErrorCode, msg.Error);
            return new TcpPackage(TcpCommand.TransactionWriteCompleted, msg.CorrelationId, dto.Serialize());
        }

        private static ClientMessage.TransactionCommit UnwrapTransactionCommit(TcpPackage package, IEnvelope envelope)
        {
            var dto = package.Data.Deserialize<ClientMessageDto.TransactionCommit>();
<<<<<<< HEAD
            if (dto == null)
                return null;

            return new ClientMessage.TransactionCommit(new Guid(dto.CorrelationId), envelope, dto.TransactionId, dto.EventStreamId);
=======
            return new ClientMessage.TransactionCommit(package.CorrelationId, envelope, dto.TransactionId, dto.EventStreamId);
>>>>>>> 172c8624
        }

        private static TcpPackage WrapTransactionCommit(ClientMessage.TransactionCommit msg)
        {
            var dto = new ClientMessageDto.TransactionCommit(msg.TransactionId, msg.EventStreamId);
            return new TcpPackage(TcpCommand.TransactionCommit, msg.CorrelationId, dto.Serialize());
        }

        private static ClientMessage.TransactionCommitCompleted UnwrapTransactionCommitCompleted(TcpPackage package, IEnvelope envelope)
        {
            var dto = package.Data.Deserialize<ClientMessageDto.TransactionCommitCompleted>();
<<<<<<< HEAD
            if (dto == null)
                return null;

            return new ClientMessage.TransactionCommitCompleted(new Guid(dto.CorrelationId), dto.TransactionId, (OperationErrorCode)dto.ErrorCode, dto.Error);
=======
            return new ClientMessage.TransactionCommitCompleted(package.CorrelationId, dto.TransactionId, (OperationErrorCode)dto.ErrorCode, dto.Error);
>>>>>>> 172c8624
        }

        private static TcpPackage WrapTransactionCommitCompleted(ClientMessage.TransactionCommitCompleted msg)
        {
            var dto = new ClientMessageDto.TransactionCommitCompleted(msg.TransactionId, msg.ErrorCode, msg.Error);
            return new TcpPackage(TcpCommand.TransactionCommitCompleted, msg.CorrelationId, dto.Serialize());
        }

        private static ClientMessage.DeleteStream UnwrapDeleteStream(TcpPackage package, IEnvelope envelope)
        {
            var dto = package.Data.Deserialize<ClientMessageDto.DeleteStream>();
<<<<<<< HEAD
            if (dto == null)
                return null;

            return new ClientMessage.DeleteStream(new Guid(dto.CorrelationId), envelope, dto.EventStreamId, dto.ExpectedVersion);
=======
            return new ClientMessage.DeleteStream(package.CorrelationId, envelope, dto.EventStreamId, dto.ExpectedVersion);
>>>>>>> 172c8624
        }

        private static TcpPackage WrapDeleteStream(ClientMessage.DeleteStream msg)
        {
            var dto = new ClientMessageDto.DeleteStream(msg.EventStreamId, msg.ExpectedVersion);
            return new TcpPackage(TcpCommand.DeleteStream, msg.CorrelationId, dto.Serialize());
        }

        private static ClientMessage.DeleteStreamCompleted UnwrapDeleteStreamCompleted(TcpPackage package, IEnvelope envelope)
        {
            var dto = package.Data.Deserialize<ClientMessageDto.DeleteStreamCompleted>();
<<<<<<< HEAD
            if (dto == null)
                return null;

            return new ClientMessage.DeleteStreamCompleted(new Guid(dto.CorrelationId),
=======
            return new ClientMessage.DeleteStreamCompleted(package.CorrelationId,
>>>>>>> 172c8624
                                                           dto.EventStreamId,
                                                           (OperationErrorCode) dto.ErrorCode,
                                                           dto.Error);
        }

        private static TcpPackage WrapDeleteStreamCompleted(ClientMessage.DeleteStreamCompleted msg)
        {
            var dto = new ClientMessageDto.DeleteStreamCompleted(msg.EventStreamId, msg.ErrorCode, msg.Error);
            return new TcpPackage(TcpCommand.DeleteStreamCompleted, msg.CorrelationId, dto.Serialize());
        }

        private static ClientMessage.ReadEvent UnwrapReadEvents(TcpPackage package, IEnvelope envelope)
        {
            var dto = package.Data.Deserialize<ClientMessageDto.ReadEvent>();
<<<<<<< HEAD
            if (dto == null)
                return null;

            return new ClientMessage.ReadEvent(new Guid(dto.CorrelationId), envelope, dto.EventStreamId, dto.EventNumber, dto.ResolveLinktos);
=======
            return new ClientMessage.ReadEvent(package.CorrelationId, envelope, dto.EventStreamId, dto.EventNumber, dto.ResolveLinktos);
>>>>>>> 172c8624
        }

        private static TcpPackage WrapReadEventsCompleted(ClientMessage.ReadEventCompleted msg)
        {
            var dto = new ClientMessageDto.ReadEventCompleted(msg.EventStreamId,
                                                              msg.EventNumber,
                                                              msg.Result,
                                                              msg.Record == null ? null : msg.Record.EventType,
                                                              msg.Record == null ? null : msg.Record.Data,
                                                              msg.Record == null ? null : msg.Record.Metadata);
            return new TcpPackage(TcpCommand.ReadEventCompleted, msg.CorrelationId, dto.Serialize());
        }

        private static ClientMessage.ReadStreamEventsForward UnwrapReadStreamEventsForward(TcpPackage package,
                                                                                           IEnvelope envelope,
                                                                                           TcpConnectionManager connection)
        {
<<<<<<< HEAD
            var dto = package.Data.Deserialize<ClientMessageDto.ReadEventsForward>();
            if (dto == null)
                return null;
=======
            var dto = package.Data.Deserialize<ClientMessageDto.ReadStreamEventsForward>();
>>>>>>> 172c8624

            return new ClientMessage.ReadStreamEventsForward(package.CorrelationId,
                                                             envelope,
                                                             dto.EventStreamId,
                                                             dto.StartIndex,
                                                             dto.MaxCount,
                                                             dto.ResolveLinkTos);
        }

        private static TcpPackage WrapReadStreamEventsForwardCompleted(ClientMessage.ReadStreamEventsForwardCompleted msg)
        {
            var dto = new ClientMessageDto.ReadStreamEventsForwardCompleted(msg.EventStreamId,
                                                                            msg.Events,
                                                                            msg.LinkToEvents,
                                                                            msg.Result,
                                                                            msg.LastCommitPosition);
            return new TcpPackage(TcpCommand.ReadStreamEventsForwardCompleted, msg.CorrelationId, dto.Serialize());
        }

        private static ClientMessage.ReadStreamEventsBackward UnwrapReadStreamEventsBackward(TcpPackage package,
                                                                                             IEnvelope envelope,
                                                                                             TcpConnectionManager connection)
        {
            var dto = package.Data.Deserialize<ClientMessageDto.ReadStreamEventsBackward>();

            return new ClientMessage.ReadStreamEventsBackward(package.CorrelationId,
                                                              envelope,
                                                              dto.EventStreamId,
                                                              dto.StartIndex,
                                                              dto.MaxCount,
                                                              dto.ResolveLinkTos);
        }

        private static TcpPackage WrapReadStreamEventsBackwardCompleted(ClientMessage.ReadStreamEventsBackwardCompleted msg)
        {
            var dto = new ClientMessageDto.ReadStreamEventsBackwardCompleted(msg.EventStreamId,
                                                                             msg.Events,
                                                                             msg.LinkToEvents,
                                                                             msg.Result,
                                                                             msg.LastCommitPosition);
            return new TcpPackage(TcpCommand.ReadStreamEventsBackwardCompleted, msg.CorrelationId, dto.Serialize());
        }

        private static ClientMessage.ReadAllEventsForward UnwrapReadAllEventsForward(TcpPackage package, IEnvelope envelope, TcpConnectionManager connection)
        {
            var dto = package.Data.Deserialize<ClientMessageDto.ReadAllEventsForward>();
            return new ClientMessage.ReadAllEventsForward(package.CorrelationId,
                                                          envelope,
                                                          dto.CommitPosition,
                                                          dto.PreparePosition,
                                                          dto.MaxCount,
                                                          dto.ResolveLinktos);
        }

        private static TcpPackage WrapReadAllEventsForwardCompleted(ClientMessage.ReadAllEventsForwardCompleted msg)
        {
            var dto = new ClientMessageDto.ReadAllEventsForwardCompleted(msg.Result.CurrentPos.CommitPosition,
                                                                         msg.Result.CurrentPos.PreparePosition,
                                                                         msg.Result.Records.Select(x => x.Event).ToArray(),
                                                                         msg.Result.Records.Select(x => x.Link).ToArray(),
                                                                         msg.Result.NextPos.CommitPosition,
                                                                         msg.Result.NextPos.PreparePosition);
            return new TcpPackage(TcpCommand.ReadAllEventsForwardCompleted, msg.CorrelationId, dto.Serialize());
        }

        private static ClientMessage.ReadAllEventsBackward UnwrapReadAllEventsBackward(TcpPackage package, IEnvelope envelope, TcpConnectionManager connection)
        {
            var dto = package.Data.Deserialize<ClientMessageDto.ReadAllEventsBackward>();
            return new ClientMessage.ReadAllEventsBackward(package.CorrelationId,
                                                           envelope,
                                                           dto.CommitPosition,
                                                           dto.PreparePosition,
                                                           dto.MaxCount,
                                                           dto.ResolveLinkTos);
        }

        private static TcpPackage WrapReadAllEventsBackwardCompleted(ClientMessage.ReadAllEventsBackwardCompleted msg)
        {
            var dto = new ClientMessageDto.ReadAllEventsBackwardCompleted(msg.Result.CurrentPos.CommitPosition,
                                                                          msg.Result.CurrentPos.PreparePosition,
                                                                          msg.Result.Records.Select(x => x.Event).ToArray(),
                                                                          msg.Result.Records.Select(x => x.Link).ToArray(),
                                                                          msg.Result.NextPos.CommitPosition,
                                                                          msg.Result.NextPos.PreparePosition);
            return new TcpPackage(TcpCommand.ReadAllEventsBackwardCompleted, msg.CorrelationId, dto.Serialize());
        }


        private ClientMessage.SubscribeToStream UnwrapSubscribeToStream(TcpPackage package, IEnvelope envelope, TcpConnectionManager connection)
        {
            var dto = package.Data.Deserialize<ClientMessageDto.SubscribeToStream>();
<<<<<<< HEAD
            if (dto == null)
                return null;

            return new ClientMessage.SubscribeToStream(connection, new Guid(dto.CorrelationId), dto.EventStreamId);
=======
            return new ClientMessage.SubscribeToStream(connection, package.CorrelationId, dto.EventStreamId);
>>>>>>> 172c8624
        }

        private ClientMessage.UnsubscribeFromStream UnwrapUnsubscribeFromStream(TcpPackage package, IEnvelope envelope, TcpConnectionManager connection)
        {
            var dto = package.Data.Deserialize<ClientMessageDto.UnsubscribeFromStream>();
<<<<<<< HEAD
            if (dto == null)
                return null;

            return new ClientMessage.UnsubscribeFromStream(connection, new Guid(dto.CorrelationId), dto.EventStreamId);
=======
            return new ClientMessage.UnsubscribeFromStream(connection, package.CorrelationId, dto.EventStreamId);
>>>>>>> 172c8624
        }

        private ClientMessage.SubscribeToAllStreams UnwrapSubscribeToAllStreams(TcpPackage package, IEnvelope envelope, TcpConnectionManager connection)
        {
<<<<<<< HEAD
            var dto = package.Data.Deserialize<ClientMessageDto.SubscribeToAllStreams>();
            if (dto == null)
                return null;

            return new ClientMessage.SubscribeToAllStreams(connection, new Guid(dto.CorrelationId));
=======
            //var dto = package.Data.Deserialize<ClientMessageDto.SubscribeToAllStreams>();
            return new ClientMessage.SubscribeToAllStreams(connection, package.CorrelationId);
>>>>>>> 172c8624
        }

        private ClientMessage.UnsubscribeFromAllStreams UnwrapUnsubscribeFromAllStreams(TcpPackage package, IEnvelope envelope, TcpConnectionManager connection)
        {
<<<<<<< HEAD
            var dto = package.Data.Deserialize<ClientMessageDto.UnsubscribeFromAllStreams>();
            if (dto == null)
                return null;

            return new ClientMessage.UnsubscribeFromAllStreams(connection, new Guid(dto.CorrelationId));
=======
            //var dto = package.Data.Deserialize<ClientMessageDto.UnsubscribeFromAllStreams>();
            return new ClientMessage.UnsubscribeFromAllStreams(connection, package.CorrelationId);
>>>>>>> 172c8624
        }

        private TcpPackage WrapStreamEventAppeared(ClientMessage.StreamEventAppeared msg)
        {
            var dto = new ClientMessageDto.StreamEventAppeared(msg.EventNumber, msg.Event);
            return new TcpPackage(TcpCommand.StreamEventAppeared, msg.CorrelationId, dto.Serialize());
        }

        private TcpPackage WrapSubscriptionDropped(ClientMessage.SubscriptionDropped msg)
        {
            var dto = new ClientMessageDto.SubscriptionDropped(msg.EventStreamId);
            return new TcpPackage(TcpCommand.SubscriptionDropped, msg.CorrelationId, dto.Serialize());
        }

        private TcpPackage WrapSubscriptionToAllDropped(ClientMessage.SubscriptionToAllDropped msg)
        {
            var dto = new ClientMessageDto.SubscriptionToAllDropped();
            return new TcpPackage(TcpCommand.SubscriptionToAllDropped, msg.CorrelationId, dto.Serialize());
        }

        private SystemMessage.ScavengeDatabase UnwrapScavengeDatabase(TcpPackage package, IEnvelope envelope)
        {
            return new SystemMessage.ScavengeDatabase();
        }
    }
}<|MERGE_RESOLUTION|>--- conflicted
+++ resolved
@@ -112,17 +112,8 @@
         private static ClientMessage.CreateStream UnwrapCreateStream(TcpPackage package, IEnvelope envelope)
         {
             var dto = package.Data.Deserialize<ClientMessageDto.CreateStream>();
-<<<<<<< HEAD
-            if (dto == null)
-                return null;
-
-            return new ClientMessage.CreateStream(new Guid(dto.CorrelationId),
-                                                  envelope,
-                                                  dto.EventStreamId,
-                                                  dto.Metadata);
-=======
+            if (dto == null) return null;
             return new ClientMessage.CreateStream(package.CorrelationId, envelope, dto.EventStreamId, dto.Metadata);
->>>>>>> 172c8624
         }
 
         private static TcpPackage WrapCreateStream(ClientMessage.CreateStream msg)
@@ -134,17 +125,8 @@
         private static ClientMessage.CreateStreamCompleted UnwrapCreateStreamCompleted(TcpPackage package, IEnvelope envelope)
         {
             var dto = package.Data.Deserialize<ClientMessageDto.CreateStreamCompleted>();
-<<<<<<< HEAD
-            if (dto == null)
-                return null;
-
-            return new ClientMessage.CreateStreamCompleted(new Guid(dto.CorrelationId),
-                                                           dto.EventStreamId,
-                                                           (OperationErrorCode) dto.ErrorCode,
-                                                           dto.Error);
-=======
+            if (dto == null) return null;
             return new ClientMessage.CreateStreamCompleted(package.CorrelationId, dto.EventStreamId, (OperationErrorCode)dto.ErrorCode, dto.Error);
->>>>>>> 172c8624
         }
 
         private static TcpPackage WrapCreateStreamCompleted(ClientMessage.CreateStreamCompleted msg)
@@ -156,24 +138,13 @@
         private static ClientMessage.WriteEvents UnwrapWriteEvents(TcpPackage package, IEnvelope envelope)
         {
             var dto = package.Data.Deserialize<ClientMessageDto.WriteEvents>();
-<<<<<<< HEAD
-            if (dto == null)
-                return null;
-
-            return new ClientMessage.WriteEvents(new Guid(dto.CorrelationId),
-                                                 envelope,
-                                                 dto.EventStreamId,
-                                                 dto.ExpectedVersion,
-                                                 dto.Events.Select(
-                                                     x => new Event(new Guid(x.EventId), x.EventType, false, x.Data, x.Metadata)).ToArray());
-=======
+            if (dto == null) return null;
             return new ClientMessage.WriteEvents(
                     package.CorrelationId,
                     envelope,
                     dto.EventStreamId,
                     dto.ExpectedVersion,
                     dto.Events.Select(x => new Event(new Guid(x.EventId), x.EventType, false,  x.Data, x.Metadata)).ToArray());
->>>>>>> 172c8624
         }
 
         private static TcpPackage WrapWriteEvents(ClientMessage.WriteEvents msg)
@@ -188,9 +159,7 @@
         private static ClientMessage.WriteEventsCompleted UnwrapWriteEventCompleted(TcpPackage package, IEnvelope envelope)
         {
             var dto = package.Data.Deserialize<ClientMessageDto.WriteEventsCompleted>();
-            if (dto == null)
-                return null;
-
+            if (dto == null) return null;
             if (dto.ErrorCode == (int)OperationErrorCode.Success)
                 return new ClientMessage.WriteEventsCompleted(package.CorrelationId, dto.EventStreamId, dto.EventNumber);
 
@@ -212,14 +181,8 @@
         private static ClientMessage.TransactionStart UnwrapTransactionStart(TcpPackage package, IEnvelope envelope)
         {
             var dto = package.Data.Deserialize<ClientMessageDto.TransactionStart>();
-<<<<<<< HEAD
-            if (dto == null)
-                return null;
-
-            return new ClientMessage.TransactionStart(new Guid(dto.CorrelationId), envelope, dto.EventStreamId, dto.ExpectedVersion);
-=======
+            if (dto == null) return null;
             return new ClientMessage.TransactionStart(package.CorrelationId, envelope, dto.EventStreamId, dto.ExpectedVersion);
->>>>>>> 172c8624
         }
 
         private static TcpPackage WrapTransactionStart(ClientMessage.TransactionStart msg)
@@ -231,14 +194,8 @@
         private static ClientMessage.TransactionStartCompleted UnwrapTransactionStartCompleted(TcpPackage package, IEnvelope envelope)
         {
             var dto = package.Data.Deserialize<ClientMessageDto.TransactionStartCompleted>();
-<<<<<<< HEAD
-            if (dto == null)
-                return null;
-
-            return new ClientMessage.TransactionStartCompleted(new Guid(dto.CorrelationId),
-=======
+            if (dto == null) return null;
             return new ClientMessage.TransactionStartCompleted(package.CorrelationId,
->>>>>>> 172c8624
                                                                dto.TransactionId,
                                                                dto.EventStreamId,
                                                                (OperationErrorCode) dto.ErrorCode,
@@ -254,9 +211,7 @@
         private static ClientMessage.TransactionWrite UnwrapTransactionWrite(TcpPackage package, IEnvelope envelope)
         {
             var dto = package.Data.Deserialize<ClientMessageDto.TransactionWrite>();
-            if (dto == null)
-                return null;
-
+            if (dto == null) return null;
             return new ClientMessage.TransactionWrite(
                 package.CorrelationId,
                 envelope,
@@ -276,14 +231,8 @@
         private static ClientMessage.TransactionWriteCompleted UnwrapTransactionWriteCompleted(TcpPackage package, IEnvelope envelope)
         {
             var dto = package.Data.Deserialize<ClientMessageDto.TransactionWriteCompleted>();
-<<<<<<< HEAD
-            if (dto == null)
-                return null;
-
-            return new ClientMessage.TransactionWriteCompleted(new Guid(dto.CorrelationId), dto.TransactionId, dto.EventStreamId, (OperationErrorCode)dto.ErrorCode, dto.Error);
-=======
+            if (dto == null) return null;
             return new ClientMessage.TransactionWriteCompleted(package.CorrelationId, dto.TransactionId, dto.EventStreamId, (OperationErrorCode)dto.ErrorCode, dto.Error);
->>>>>>> 172c8624
         }
 
         private static TcpPackage WrapTransactionWriteCompleted(ClientMessage.TransactionWriteCompleted msg)
@@ -295,14 +244,8 @@
         private static ClientMessage.TransactionCommit UnwrapTransactionCommit(TcpPackage package, IEnvelope envelope)
         {
             var dto = package.Data.Deserialize<ClientMessageDto.TransactionCommit>();
-<<<<<<< HEAD
-            if (dto == null)
-                return null;
-
-            return new ClientMessage.TransactionCommit(new Guid(dto.CorrelationId), envelope, dto.TransactionId, dto.EventStreamId);
-=======
+            if (dto == null) return null;
             return new ClientMessage.TransactionCommit(package.CorrelationId, envelope, dto.TransactionId, dto.EventStreamId);
->>>>>>> 172c8624
         }
 
         private static TcpPackage WrapTransactionCommit(ClientMessage.TransactionCommit msg)
@@ -314,14 +257,8 @@
         private static ClientMessage.TransactionCommitCompleted UnwrapTransactionCommitCompleted(TcpPackage package, IEnvelope envelope)
         {
             var dto = package.Data.Deserialize<ClientMessageDto.TransactionCommitCompleted>();
-<<<<<<< HEAD
-            if (dto == null)
-                return null;
-
-            return new ClientMessage.TransactionCommitCompleted(new Guid(dto.CorrelationId), dto.TransactionId, (OperationErrorCode)dto.ErrorCode, dto.Error);
-=======
+            if (dto == null) return null;
             return new ClientMessage.TransactionCommitCompleted(package.CorrelationId, dto.TransactionId, (OperationErrorCode)dto.ErrorCode, dto.Error);
->>>>>>> 172c8624
         }
 
         private static TcpPackage WrapTransactionCommitCompleted(ClientMessage.TransactionCommitCompleted msg)
@@ -333,14 +270,8 @@
         private static ClientMessage.DeleteStream UnwrapDeleteStream(TcpPackage package, IEnvelope envelope)
         {
             var dto = package.Data.Deserialize<ClientMessageDto.DeleteStream>();
-<<<<<<< HEAD
-            if (dto == null)
-                return null;
-
-            return new ClientMessage.DeleteStream(new Guid(dto.CorrelationId), envelope, dto.EventStreamId, dto.ExpectedVersion);
-=======
+            if (dto == null) return null;
             return new ClientMessage.DeleteStream(package.CorrelationId, envelope, dto.EventStreamId, dto.ExpectedVersion);
->>>>>>> 172c8624
         }
 
         private static TcpPackage WrapDeleteStream(ClientMessage.DeleteStream msg)
@@ -352,14 +283,8 @@
         private static ClientMessage.DeleteStreamCompleted UnwrapDeleteStreamCompleted(TcpPackage package, IEnvelope envelope)
         {
             var dto = package.Data.Deserialize<ClientMessageDto.DeleteStreamCompleted>();
-<<<<<<< HEAD
-            if (dto == null)
-                return null;
-
-            return new ClientMessage.DeleteStreamCompleted(new Guid(dto.CorrelationId),
-=======
+            if (dto == null) return null;
             return new ClientMessage.DeleteStreamCompleted(package.CorrelationId,
->>>>>>> 172c8624
                                                            dto.EventStreamId,
                                                            (OperationErrorCode) dto.ErrorCode,
                                                            dto.Error);
@@ -374,14 +299,8 @@
         private static ClientMessage.ReadEvent UnwrapReadEvents(TcpPackage package, IEnvelope envelope)
         {
             var dto = package.Data.Deserialize<ClientMessageDto.ReadEvent>();
-<<<<<<< HEAD
-            if (dto == null)
-                return null;
-
-            return new ClientMessage.ReadEvent(new Guid(dto.CorrelationId), envelope, dto.EventStreamId, dto.EventNumber, dto.ResolveLinktos);
-=======
+            if (dto == null) return null;
             return new ClientMessage.ReadEvent(package.CorrelationId, envelope, dto.EventStreamId, dto.EventNumber, dto.ResolveLinktos);
->>>>>>> 172c8624
         }
 
         private static TcpPackage WrapReadEventsCompleted(ClientMessage.ReadEventCompleted msg)
@@ -399,14 +318,8 @@
                                                                                            IEnvelope envelope,
                                                                                            TcpConnectionManager connection)
         {
-<<<<<<< HEAD
-            var dto = package.Data.Deserialize<ClientMessageDto.ReadEventsForward>();
-            if (dto == null)
-                return null;
-=======
             var dto = package.Data.Deserialize<ClientMessageDto.ReadStreamEventsForward>();
->>>>>>> 172c8624
-
+            if (dto == null) return null;
             return new ClientMessage.ReadStreamEventsForward(package.CorrelationId,
                                                              envelope,
                                                              dto.EventStreamId,
@@ -430,7 +343,7 @@
                                                                                              TcpConnectionManager connection)
         {
             var dto = package.Data.Deserialize<ClientMessageDto.ReadStreamEventsBackward>();
-
+            if (dto == null) return null;
             return new ClientMessage.ReadStreamEventsBackward(package.CorrelationId,
                                                               envelope,
                                                               dto.EventStreamId,
@@ -452,6 +365,7 @@
         private static ClientMessage.ReadAllEventsForward UnwrapReadAllEventsForward(TcpPackage package, IEnvelope envelope, TcpConnectionManager connection)
         {
             var dto = package.Data.Deserialize<ClientMessageDto.ReadAllEventsForward>();
+            if (dto == null) return null;
             return new ClientMessage.ReadAllEventsForward(package.CorrelationId,
                                                           envelope,
                                                           dto.CommitPosition,
@@ -474,6 +388,7 @@
         private static ClientMessage.ReadAllEventsBackward UnwrapReadAllEventsBackward(TcpPackage package, IEnvelope envelope, TcpConnectionManager connection)
         {
             var dto = package.Data.Deserialize<ClientMessageDto.ReadAllEventsBackward>();
+            if (dto == null) return null;
             return new ClientMessage.ReadAllEventsBackward(package.CorrelationId,
                                                            envelope,
                                                            dto.CommitPosition,
@@ -497,55 +412,27 @@
         private ClientMessage.SubscribeToStream UnwrapSubscribeToStream(TcpPackage package, IEnvelope envelope, TcpConnectionManager connection)
         {
             var dto = package.Data.Deserialize<ClientMessageDto.SubscribeToStream>();
-<<<<<<< HEAD
-            if (dto == null)
-                return null;
-
-            return new ClientMessage.SubscribeToStream(connection, new Guid(dto.CorrelationId), dto.EventStreamId);
-=======
+            if (dto == null) return null;
             return new ClientMessage.SubscribeToStream(connection, package.CorrelationId, dto.EventStreamId);
->>>>>>> 172c8624
         }
 
         private ClientMessage.UnsubscribeFromStream UnwrapUnsubscribeFromStream(TcpPackage package, IEnvelope envelope, TcpConnectionManager connection)
         {
             var dto = package.Data.Deserialize<ClientMessageDto.UnsubscribeFromStream>();
-<<<<<<< HEAD
-            if (dto == null)
-                return null;
-
-            return new ClientMessage.UnsubscribeFromStream(connection, new Guid(dto.CorrelationId), dto.EventStreamId);
-=======
+            if (dto == null) return null;
             return new ClientMessage.UnsubscribeFromStream(connection, package.CorrelationId, dto.EventStreamId);
->>>>>>> 172c8624
         }
 
         private ClientMessage.SubscribeToAllStreams UnwrapSubscribeToAllStreams(TcpPackage package, IEnvelope envelope, TcpConnectionManager connection)
         {
-<<<<<<< HEAD
-            var dto = package.Data.Deserialize<ClientMessageDto.SubscribeToAllStreams>();
-            if (dto == null)
-                return null;
-
-            return new ClientMessage.SubscribeToAllStreams(connection, new Guid(dto.CorrelationId));
-=======
             //var dto = package.Data.Deserialize<ClientMessageDto.SubscribeToAllStreams>();
             return new ClientMessage.SubscribeToAllStreams(connection, package.CorrelationId);
->>>>>>> 172c8624
         }
 
         private ClientMessage.UnsubscribeFromAllStreams UnwrapUnsubscribeFromAllStreams(TcpPackage package, IEnvelope envelope, TcpConnectionManager connection)
         {
-<<<<<<< HEAD
-            var dto = package.Data.Deserialize<ClientMessageDto.UnsubscribeFromAllStreams>();
-            if (dto == null)
-                return null;
-
-            return new ClientMessage.UnsubscribeFromAllStreams(connection, new Guid(dto.CorrelationId));
-=======
             //var dto = package.Data.Deserialize<ClientMessageDto.UnsubscribeFromAllStreams>();
             return new ClientMessage.UnsubscribeFromAllStreams(connection, package.CorrelationId);
->>>>>>> 172c8624
         }
 
         private TcpPackage WrapStreamEventAppeared(ClientMessage.StreamEventAppeared msg)
