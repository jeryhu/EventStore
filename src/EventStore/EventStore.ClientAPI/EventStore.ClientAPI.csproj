﻿<?xml version="1.0" encoding="utf-8"?>
<Project ToolsVersion="4.0" DefaultTargets="Build" xmlns="http://schemas.microsoft.com/developer/msbuild/2003">
  <PropertyGroup>
    <Configuration Condition=" '$(Configuration)' == '' ">Debug</Configuration>
    <Platform Condition=" '$(Platform)' == '' ">AnyCPU</Platform>
    <ProductVersion>8.0.30703</ProductVersion>
    <SchemaVersion>2.0</SchemaVersion>
    <ProjectGuid>{C7C0A3C2-A0EB-4FF4-A0CD-67EADF3F553F}</ProjectGuid>
    <OutputType>Library</OutputType>
    <AppDesignerFolder>Properties</AppDesignerFolder>
    <RootNamespace>EventStore.ClientAPI</RootNamespace>
    <AssemblyName>EventStore.ClientAPI</AssemblyName>
    <TargetFrameworkVersion>v4.0</TargetFrameworkVersion>
    <FileAlignment>512</FileAlignment>
  </PropertyGroup>
  <PropertyGroup Condition=" '$(Configuration)|$(Platform)' == 'Debug|AnyCPU' ">
    <DebugSymbols>true</DebugSymbols>
    <DebugType>full</DebugType>
    <Optimize>false</Optimize>
    <OutputPath>bin\Debug\</OutputPath>
    <DefineConstants>DEBUG;TRACE</DefineConstants>
    <ErrorReport>prompt</ErrorReport>
    <WarningLevel>4</WarningLevel>
  </PropertyGroup>
  <PropertyGroup Condition=" '$(Configuration)|$(Platform)' == 'Release|AnyCPU' ">
    <DebugType>pdbonly</DebugType>
    <Optimize>true</Optimize>
    <OutputPath>bin\Release\</OutputPath>
    <DefineConstants>TRACE</DefineConstants>
    <ErrorReport>prompt</ErrorReport>
    <WarningLevel>4</WarningLevel>
  </PropertyGroup>
  <PropertyGroup Condition="'$(Configuration)|$(Platform)' == 'Debug|x86'">
    <DebugSymbols>true</DebugSymbols>
    <OutputPath>bin\x86\Debug\</OutputPath>
    <DefineConstants>DEBUG;TRACE</DefineConstants>
    <DebugType>full</DebugType>
    <PlatformTarget>x86</PlatformTarget>
    <CodeAnalysisLogFile>bin\Debug\EventStore.ClientAPI.dll.CodeAnalysisLog.xml</CodeAnalysisLogFile>
    <CodeAnalysisUseTypeNameInSuppression>true</CodeAnalysisUseTypeNameInSuppression>
    <CodeAnalysisModuleSuppressionsFile>GlobalSuppressions.cs</CodeAnalysisModuleSuppressionsFile>
    <ErrorReport>prompt</ErrorReport>
    <CodeAnalysisRuleSet>MinimumRecommendedRules.ruleset</CodeAnalysisRuleSet>
    <CodeAnalysisRuleSetDirectories>;C:\Program Files (x86)\Microsoft Visual Studio 10.0\Team Tools\Static Analysis Tools\\Rule Sets</CodeAnalysisRuleSetDirectories>
    <CodeAnalysisIgnoreBuiltInRuleSets>false</CodeAnalysisIgnoreBuiltInRuleSets>
    <CodeAnalysisRuleDirectories>;C:\Program Files (x86)\Microsoft Visual Studio 10.0\Team Tools\Static Analysis Tools\FxCop\\Rules</CodeAnalysisRuleDirectories>
    <CodeAnalysisIgnoreBuiltInRules>false</CodeAnalysisIgnoreBuiltInRules>
    <CodeAnalysisFailOnMissingRules>false</CodeAnalysisFailOnMissingRules>
  </PropertyGroup>
  <PropertyGroup Condition="'$(Configuration)|$(Platform)' == 'Release|x86'">
    <OutputPath>bin\x86\Release\</OutputPath>
    <DefineConstants>TRACE</DefineConstants>
    <Optimize>true</Optimize>
    <DebugType>pdbonly</DebugType>
    <PlatformTarget>x86</PlatformTarget>
    <CodeAnalysisLogFile>bin\Release\EventStore.ClientAPI.dll.CodeAnalysisLog.xml</CodeAnalysisLogFile>
    <CodeAnalysisUseTypeNameInSuppression>true</CodeAnalysisUseTypeNameInSuppression>
    <CodeAnalysisModuleSuppressionsFile>GlobalSuppressions.cs</CodeAnalysisModuleSuppressionsFile>
    <ErrorReport>prompt</ErrorReport>
    <CodeAnalysisRuleSet>MinimumRecommendedRules.ruleset</CodeAnalysisRuleSet>
    <CodeAnalysisRuleSetDirectories>;C:\Program Files (x86)\Microsoft Visual Studio 10.0\Team Tools\Static Analysis Tools\\Rule Sets</CodeAnalysisRuleSetDirectories>
    <CodeAnalysisIgnoreBuiltInRuleSets>false</CodeAnalysisIgnoreBuiltInRuleSets>
    <CodeAnalysisRuleDirectories>;C:\Program Files (x86)\Microsoft Visual Studio 10.0\Team Tools\Static Analysis Tools\FxCop\\Rules</CodeAnalysisRuleDirectories>
    <CodeAnalysisIgnoreBuiltInRules>false</CodeAnalysisIgnoreBuiltInRules>
    <CodeAnalysisFailOnMissingRules>false</CodeAnalysisFailOnMissingRules>
  </PropertyGroup>
  <ItemGroup>
    <Reference Include="protobuf-net">
      <HintPath>..\libs\protobuf-v2\protobuf-net.dll</HintPath>
    </Reference>
    <Reference Include="System" />
    <Reference Include="System.Xml.Linq" />
    <Reference Include="System.Data.DataSetExtensions" />
    <Reference Include="Microsoft.CSharp" />
    <Reference Include="System.Data" />
    <Reference Include="System.Xml" />
  </ItemGroup>
  <ItemGroup>
<<<<<<< HEAD
    <Compile Include="Defines\CreateStreamResult.cs" />
    <Compile Include="Exceptions\CommandNotExpectedException.cs" />
    <Compile Include="Exceptions\ConnectionClosingException.cs" />
    <Compile Include="Exceptions\ConnectionFailedException.cs" />
    <Compile Include="Exceptions\NoResultException.cs" />
    <Compile Include="Exceptions\OperationTimedOutException.cs" />
    <Compile Include="Exceptions\RetriesLimitReachedException.cs" />
    <Compile Include="Exceptions\UnknownPackageException.cs" />
=======
    <Compile Include="Event.cs" />
>>>>>>> fed519e1
    <Compile Include="TaskWrappers\CreateStreamCompletionWrapper.cs" />
    <Compile Include="TaskWrappers\ProcessResultStatus.cs" />
    <Compile Include="Common\Log\Logger.cs" />
    <Compile Include="Common\Log\LogManager.cs" />
    <Compile Include="Common\Utils\BytesFormatter.cs" />
    <Compile Include="Common\ConcurrentCollections\ConcurrentQueue.cs" />
    <Compile Include="Common\ConcurrentCollections\ConcurrentStack.cs" />
    <Compile Include="Configure.cs" />
    <Compile Include="TaskWrappers\DeleteTaskCompletionWrapper.cs" />
    <Compile Include="TaskWrappers\ITaskCompletionWrapper.cs" />
    <Compile Include="TaskWrappers\ReadFromBeginningTaskCompletionWrapper.cs" />
    <Compile Include="Common\Utils\Ensure.cs" />
    <Compile Include="Data\Event.cs" />
    <Compile Include="Data\EventRecord.cs" />
    <Compile Include="ExpectedVersion.cs" />
    <Compile Include="Defines\OperationErrorCode.cs" />
    <Compile Include="Defines\ReadResult.cs" />
    <Compile Include="Defines\TcpCommand.cs" />
    <Compile Include="Defines\TcpPackage.cs" />
    <Compile Include="TcpConnector.cs">
      <SubType>Code</SubType>
    </Compile>
    <Compile Include="Defines\Flags.cs" />
    <Compile Include="Transport.Tcp\ProtobufExtensions.cs" />
    <Compile Include="ClientMessages.cs" />
    <Compile Include="Transport.Tcp\TcpConfiguratin.cs" />
    <Compile Include="Transport.Tcp\TcpConnection.cs" />
    <Compile Include="Transport.Tcp\LengthPrefixFramer.cs" />
    <Compile Include="Transport.Tcp\TcpConnectionMonitor.cs" />
    <Compile Include="Transport.Tcp\TcpStats.cs" />
    <Compile Include="Transport.Tcp\TcpTypedConnection.cs" />
    <Compile Include="EventStoreConnection.cs" />
    <Compile Include="EventStore.cs" />
    <Compile Include="EventStream.cs" />
    <Compile Include="Properties\AssemblyInfo.cs" />
    <Compile Include="Results.cs" />
    <Compile Include="Transport.Tcp\TcpClientConnector.cs" />
    <Compile Include="Transport.Tcp\IMonitoredTcpConnection.cs" />
    <Compile Include="Transport.Tcp\ITcpConnection.cs" />
    <Compile Include="Transport.Tcp\SocketArgsPool.cs" />
    <Compile Include="Transport.Tcp\TcpConnectionBase.cs" />
    <Compile Include="Usage.cs" />
    <Compile Include="TaskWrappers\WriteTaskCompletionWrapper.cs" />
  </ItemGroup>
  <ItemGroup />
  <Import Project="$(MSBuildToolsPath)\Microsoft.CSharp.targets" />
  <!-- To modify your build process, add your task inside one of the targets below and uncomment it. 
       Other similar extension points exist, see Microsoft.Common.targets.
  <Target Name="BeforeBuild">
  </Target>
  <Target Name="AfterBuild">
  </Target>
  -->
</Project><|MERGE_RESOLUTION|>--- conflicted
+++ resolved
@@ -76,7 +76,7 @@
     <Reference Include="System.Xml" />
   </ItemGroup>
   <ItemGroup>
-<<<<<<< HEAD
+    <Compile Include="Event.cs" />
     <Compile Include="Defines\CreateStreamResult.cs" />
     <Compile Include="Exceptions\CommandNotExpectedException.cs" />
     <Compile Include="Exceptions\ConnectionClosingException.cs" />
@@ -85,9 +85,6 @@
     <Compile Include="Exceptions\OperationTimedOutException.cs" />
     <Compile Include="Exceptions\RetriesLimitReachedException.cs" />
     <Compile Include="Exceptions\UnknownPackageException.cs" />
-=======
-    <Compile Include="Event.cs" />
->>>>>>> fed519e1
     <Compile Include="TaskWrappers\CreateStreamCompletionWrapper.cs" />
     <Compile Include="TaskWrappers\ProcessResultStatus.cs" />
     <Compile Include="Common\Log\Logger.cs" />
@@ -110,14 +107,13 @@
     <Compile Include="TcpConnector.cs">
       <SubType>Code</SubType>
     </Compile>
-    <Compile Include="Defines\Flags.cs" />
+    <Compile Include="Defines\PrepareFlags.cs" />
     <Compile Include="Transport.Tcp\ProtobufExtensions.cs" />
     <Compile Include="ClientMessages.cs" />
     <Compile Include="Transport.Tcp\TcpConfiguratin.cs" />
     <Compile Include="Transport.Tcp\TcpConnection.cs" />
     <Compile Include="Transport.Tcp\LengthPrefixFramer.cs" />
     <Compile Include="Transport.Tcp\TcpConnectionMonitor.cs" />
-    <Compile Include="Transport.Tcp\TcpStats.cs" />
     <Compile Include="Transport.Tcp\TcpTypedConnection.cs" />
     <Compile Include="EventStoreConnection.cs" />
     <Compile Include="EventStore.cs" />
