--- conflicted
+++ resolved
@@ -52,8 +52,7 @@
 
         private void GetNextNMessages(HttpEntityManager http, UriTemplateMatch match)
         {
-<<<<<<< HEAD
-            //called on GET of messages
+           //called on GET of messages
            //trial implementation 
             if (_httpForwarder.ForwardRequest(http))
                 return;
@@ -114,17 +113,6 @@
                                              count,
                                              http.User);
             Publish(cmd);
-=======
-            var count = match.BoundVariables["subscription"];
-            int toRead;
-            if (count == null || !int.TryParse(count, out toRead))
-            {
-                http.ReplyStatus(HttpStatusCode.BadRequest, "Count is invalid.", exception => { });
-                return;
-            }
-            http.ReplyStatus(HttpStatusCode.BadRequest, "Count must be between 1 and 100.", exception => { });
-            return;
->>>>>>> ab188b1c
         }
 
 
